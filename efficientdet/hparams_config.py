--- conflicted
+++ resolved
@@ -240,17 +240,8 @@
   h.use_native_resize_op = True
   h.pooling_type = None
 
-<<<<<<< HEAD
-  # post processing
-  # Method used by nms to compare bounding boxes.
-  # diou may be more accurate but only has a numpy
-  # implementatipn for now
-  h.nms = "iou" # iou or diou.
-  h.iou_threshold = 0.5
-=======
   # For post-processing nms, must be a dict.
   h.nms_configs = None
->>>>>>> 6b5cb1da
 
   # version.
   h.fpn_name = None
